/*
 * Copyright @ 2015 Atlassian Pty Ltd
 *
 * Licensed under the Apache License, Version 2.0 (the "License");
 * you may not use this file except in compliance with the License.
 * You may obtain a copy of the License at
 *
 *     http://www.apache.org/licenses/LICENSE-2.0
 *
 * Unless required by applicable law or agreed to in writing, software
 * distributed under the License is distributed on an "AS IS" BASIS,
 * WITHOUT WARRANTIES OR CONDITIONS OF ANY KIND, either express or implied.
 * See the License for the specific language governing permissions and
 * limitations under the License.
 */
package org.jitsi.xmpp.component;

import net.java.sip.communicator.impl.protocol.jabber.extensions.keepalive.*;
import net.java.sip.communicator.util.*;
import org.jitsi.service.configuration.*;
import org.jitsi.xmpp.util.*;
import org.jivesoftware.smack.provider.*;
import org.xmpp.component.*;
import org.xmpp.packet.*;

import java.util.*;

/**
 * Base class for XMPP components.
 *
 * @author Pawel Domas
 */
@SuppressWarnings("unused")
public abstract class ComponentBase
    extends AbstractComponent
{
    /**
     * The logger.
     */
    private final static Logger logger = Logger.getLogger(ComponentBase.class);

    /**
     * The default value of 100 ms for {@link #processingTimeLimit}.
     */
    public final static long DEFAULT_PROCESSING_TIME_LIMIT = 100;

    /**
     * The name of the property which configures ping interval in ms. -1 to
     * disable pings.
     */
    public final static String PING_INTERVAL_PNAME = "PING_INTERVAL";

    /**
     * The name of the property used to configure ping timeout in ms.
     */
    public final static String PING_TIMEOUT_PNAME = "PING_TIMEOUT";

    /**
     * The name of the property which configures {@link #pingThreshold}.
     */
    public final static String PING_THRESHOLD_PNAME = "PING_THRESHOLD";

    /**
     * The name of the property which configures {@link #processingTimeLimit}.
     */
    public final static String PROCESSING_TIME_LIMIT_PNAME
        = "PROCESSING_TIME_LIMIT";

    /**
     * The name of the property used to determine if we should
     * reconnect on ping failures
     */
    private final static String RECONNECT_ON_PING_FAILURES = "RECONNECT_ON_PING_FAILURES";

    /**
     * The hostname or IP address to which this component will be connected.
     */
    private final String hostname;

    /**
     * The port of XMPP server to which this component will connect.
     */
    private final int port;

    /**
     * The name of main XMPP domain on which this component will be served.
     */
    private final String domain;

    /**
     * The name of subdomain on which this component will be available.
     * So the JID of component will be constructed as follows:<br/>
     * {@link #domain} + ". " + <tt>subdomain</tt><br/>
     * eg. "jicofo" + "." + "example.com" = "jicofo.example.com"
     */
    private final String subdomain;

    /**
     * Password used by the component to authenticate with XMPP server.
     */
    private final String secret;

    /**
     * How often pings will be sent. -1 disables ping checks.
     */
    private long pingInterval = -1;

    /**
     * How long are we going to wait for ping response in ms.
     */
    private long pingTimeout;

    /**
     * FIXME find best value, possibly 1 or 2, but using 3 for the start
     * After how many failures we will consider the connection broken.
     */
    private int pingThreshold;

    /**
     * Map holding ping timeout tasks...
     * FIXME there is similar code in Whack, but no easy way to use it as we can
     * not access {@link org.jivesoftware.whack.ExternalComponent} from here.
     */
    private final Map<String, TimeoutTask> timeouts
        = new HashMap<String, TimeoutTask>();

    /**
     * How many times the ping has failed so far ?
     */
    private int pingFailures = 0;

    /**
     * If we exceed the maximum number of ping failures should we trigger a
     * reconnect to the xmpp server
     */
    private boolean reconnectOnPingFailure = false;

    /**
     * Time used to schedule ping and timeout tasks.
     */
    private Timer pingTimer;

    /**
     * Indicates if the component has been started.
     *
     * FIXME not 100% sure yet, but probably in order to detect connection
     *       failure it is enough to check only if the component has been
     *       started and do not send pings at all.
     */
    private boolean started;

    /**
     * The time limit for processing IQs by the component implementation which
     * will be used to log error messages for easier detection/debugging
     * of the eventual issues.
     */
    private long processingTimeLimit;

    /**
     * Default constructor for <tt>ComponentBase</tt>.
     * @param host the hostname or IP address to which this component will be
     *             connected.
     * @param port the port of XMPP server to which this component will connect.
     * @param domain the name of main XMPP domain on which this component will
     *               be served.
     * @param subDomain the name of subdomain on which this component will be
     *                  available.
     * @param secret the password used by the component to authenticate with
     *               XMPP server.
     */
    public ComponentBase(String          host,
                         int             port,
                         String        domain,
                         String     subDomain,
                         String        secret)
    {
        super(17 /* executor pool size */, 1000 /* packet queue size */, true);

        this.hostname = host;
        this.port = port;
        this.domain = domain;
        this.subdomain = subDomain;
        this.secret = secret;
    }

    /**
     * Loads component configuration.
     * @param config <tt>ConfigurationService</tt> instance used to obtain
     *               component's configuration properties.
     * @param configPropertiesBase config properties base string used to
     *        construct full names. To this string dot + config property name
     *        will be added. Example: "org.jitsi.jicofo" + "." + PING_INTERVAL
     */
    protected void loadConfig(ConfigurationService config,
                              String configPropertiesBase)
    {
        configPropertiesBase += ".";

        pingInterval = config.getLong(
            configPropertiesBase + PING_INTERVAL_PNAME, 10000L);

        pingTimeout = config.getLong(
            configPropertiesBase + PING_TIMEOUT_PNAME, 5000L);

        pingThreshold = config.getInt(
            configPropertiesBase + PING_THRESHOLD_PNAME, 3);

<<<<<<< HEAD
        reconnectOnPingFailure = config.getBoolean(
            configPropertiesBase + RECONNECT_ON_PING_FAILURES, false);
=======
        processingTimeLimit = config.getLong(
            configPropertiesBase + PROCESSING_TIME_LIMIT_PNAME,
            DEFAULT_PROCESSING_TIME_LIMIT);
>>>>>>> 93bf8aec

        logger.info("Component " + configPropertiesBase  + " config: ");
        logger.info("  ping interval: " + pingInterval + " ms");
        logger.info("  ping timeout: " + pingTimeout + " ms");
        logger.info("  ping threshold: " + pingThreshold);
        logger.info("  reconnect on ping failures: " + reconnectOnPingFailure);
    }

    /**
     * Method should be called before this component is going to be used for the
     * first time. As contrary to {@link #postComponentStart()} is called every
     * time the component connects to XMPP server.
     */
    public void init()
    {

    }

    /**
     * Call this method in order to release all resources used by this component.
     * After that this instance should be ready for garbage collection.
     */
    public void dispose()
    {

    }

    @Override
    public void postComponentStart()
    {
        super.postComponentStart();

        started = true;

        startPingTask();
    }

    /**
     * Starts ping timer task.
     */
    protected void startPingTask()
    {
        synchronized (timeouts)
        {
            if (pingInterval > 0)
            {
                ProviderManager.getInstance().addIQProvider(
                    "ping", "urn:xmpp:ping", new KeepAliveEventProvider());

                pingTimer = new Timer();
                pingTimer.schedule(new PingTask(), pingInterval, pingInterval);
            }
        }
    }

    /**
     * Returns <tt>true</tt> if ping timer task is running.
     */
    protected boolean isPingTaskStarted()
    {
        return pingTimer != null;
    }

    /**
     * Called before component's request queue is cleared.
     */
    @Override
    public void preComponentShutdown()
    {
        started = false;

        super.preComponentShutdown();

        synchronized (timeouts)
        {
            if (pingTimer != null)
            {
                pingTimer.cancel();
                pingTimer = null;
            }

            timeouts.clear();
            pingFailures = 0;
        }
    }

    /**
     * Returns <tt>true</tt> if component's connection to XMPP server is
     * considered alive.
     */
    public boolean isConnectionAlive()
    {
        if (!started)
            return false;

        synchronized (timeouts)
        {
            return pingFailures < pingThreshold;
        }
    }

    /**
<<<<<<< HEAD
     * Restart the component connection if we have exceeded the
     * threshold for ping failures
     */
    public void reconnectComponent() {
        // need to make externalComponent here
        logger.info("Restarting xmpp component connection that failed");
        shutdown();
        timeouts.clear();
        try {
            compMan.removeComponent(this.getSubdomain());
            dispose();
            compMan.addComponent(getSubdomain(), this);
        } catch (Exception ex) {
            logger.error("Failed to restart xmpp component");
        }
    }

=======
     * {@inheritDoc}
     *
     * Should *NEVER* be called by the subclass directly.
     *
     * The method is final in order to enforce measurement of the IQ processing
     * time. Subclasses should implement the processing in
     * {@link #handleIQGetImpl(IQ)}. The semantics of that method remain
     * the same as of {@link AbstractComponent#handleIQGet(IQ)}.
     */
    @Override
    final protected IQ handleIQGet(IQ iq)
        throws Exception
    {
        final long startTimestamp = System.currentTimeMillis();
        try
        {
            return handleIQGetImpl(iq);
        }
        finally
        {
            verifyProcessingTime(startTimestamp, iq);
        }
    }

    /**
     * Handles an <tt>IQ</tt> stanza of type <tt>get</tt>.
     *
     * @param iq the <tt>IQ</tt> stanza of type <tt>get</tt> which represents
     * the request to handle.
     *
     * @return an <tt>IQ</tt> stanza which represents the response to
     * the specified request or <tt>null</tt> to reply with
     * <tt>feature-not-implemented</tt>.
     *
     * @throws Exception to reply with <tt>internal-server-error</tt> to the
     * specified request.
     *
     * @see AbstractComponent#handleIQGet(IQ)
     */
    protected IQ handleIQGetImpl(IQ iq) throws Exception
    {
        return super.handleIQGet(iq);
    }

    /**
     * {@inheritDoc}
     *
     * Should *NEVER* be called by the subclass directly.
     *
     * The method is final in order to enforce measurement of the IQ processing
     * time. Subclasses should implement the processing in
     * {@link #handleIQSetImpl(IQ)}. The semantics of that method remain
     * the same as of {@link AbstractComponent#handleIQSet(IQ)}.
     */
>>>>>>> 93bf8aec
    @Override
    final protected IQ handleIQSet(IQ iq)
        throws Exception
    {
        final long startTimestamp = System.currentTimeMillis();
        try
        {
            return handleIQSetImpl(iq);
        }
        finally
        {
            verifyProcessingTime(startTimestamp, iq);
        }
    }

    /**
     * Handles an <tt>IQ</tt> stanza of type <tt>set</tt>.
     *
     * @param iq the <tt>IQ</tt> stanza of type <tt>set</tt> which represents
     * the request to handle.
     *
     * @return an <tt>IQ</tt> stanza which represents the response to
     * the specified request or <tt>null</tt> to reply with
     * <tt>feature-not-implemented</tt>.
     *
     * @throws Exception to reply with <tt>internal-server-error</tt> to the
     * specified request.
     *
     * @see AbstractComponent#handleIQSet(IQ)
     */
    protected IQ handleIQSetImpl(IQ iq) throws Exception
    {
        return super.handleIQSet(iq);
    }

    /**
     * {@inheritDoc}
     *
     *  Should *NEVER* be called by the subclass directly.
     *
     * The method is final in order to enforce measurement of the IQ processing
     * time. Subclasses should implement the processing in
     * {@link #handleIQResultImpl(IQ)}. The semantics of that method remain
     * the same as of {@link AbstractComponent#handleIQResult(IQ)}.
     */
    @Override
    final protected void handleIQResult(IQ iq)
    {
        final long startTimestamp = System.currentTimeMillis();
        try
        {
            handleIQResultImpl(iq);
        }
        finally
        {
            verifyProcessingTime(startTimestamp, iq);
        }
    }

    /**
     * Handles an <tt>IQ</tt> stanza of type <tt>result</tt>.
     *
     * @param iq the <tt>IQ</tt> stanza of type <tt>result</tt> which represents
     * the response to one of the IQs previously sent by this component
     * instance.
     *
     * @see AbstractComponent#handleIQResult(IQ)
     */
    protected void handleIQResultImpl(IQ iq)
    {
        super.handleIQResult(iq);

        synchronized (timeouts)
        {
            String packetId = iq.getID();
            TimeoutTask timeout = timeouts.get(packetId);
            if (timeout != null)
            {
                timeout.gotResult();
                timeouts.remove(packetId);

                pingFailures = 0;
            }
        }
    }

    /**
     * {@inheritDoc}
     *
     * Should *NEVER* be called by the subclass directly.
     *
     * The method is final in order to enforce measurement of the IQ processing
     * time. Subclasses should implement the processing in
     * {@link #handleIQErrorImpl(IQ)}. The semantics of that method remain
     * the same as of {@link AbstractComponent#handleIQError(IQ)}.
     */
    @Override
    final protected void handleIQError(IQ iq)
    {
        final long startTimestamp = System.currentTimeMillis();
        try
        {
            handleIQErrorImpl(iq);
        }
        finally
        {
            verifyProcessingTime(startTimestamp, iq);
        }
    }

    /**
     * Handles an <tt>IQ</tt> stanza of type <tt>error</tt>.
     *
     * @param iq the <tt>IQ</tt> stanza of type <tt>error</tt> which represents
     * an error response to one of the IQs previously sent by this component
     * instance.
     *
     * @see AbstractComponent#handleIQError(IQ)
     */
    protected void handleIQErrorImpl(IQ iq)
    {
        super.handleIQError(iq);
    }

    /**
     * Returns the hostname or IP address to which this component will be
     * connected.
     */
    public String getHostname()
    {
        return hostname;
    }

    /**
     * Returns the port of XMPP server to which this component will connect.
     */
    public int getPort()
    {
        return port;
    }

    /**
     * Returns the name of main XMPP domain on which this component will be
     * served.
     */
    public String getDomain()
    {
        return domain;
    }

    /**
     * Returns the name of subdomain on which this component will be available.
     */
    public String getSubdomain()
    {
        return subdomain;
    }

    /**
     * Returns the password used by the component to authenticate with XMPP
     * server.
     */
    public String getSecret()
    {
        return secret;
    }

    /**
     * Utility method for measuring and logging an error if the recommended
     * processing time limit has been exceeded (configurable with
     * {@link #PROCESSING_TIME_LIMIT_PNAME}).
     *
     * NOTE The best way for implementing this timer would be in
     * {@link AbstractComponent#processQueuedPacket(Packet)}, but the method
     * is final.
     *
     * @param startTimestamp the timestamp obtained using
     * {@link System#currentTimeMillis()} when the IQ processing has started
     * @param iq the <tt>IQ</tt> for which the processing time will be validated
     */
    private void verifyProcessingTime(long startTimestamp, IQ iq)
    {
        long processingTime = System.currentTimeMillis() - startTimestamp;
        if (processingTime > processingTimeLimit)
        {
            logger.warn(
                    "PROCESSING TIME LIMIT EXCEEDED - it took "
                        + processingTime + "ms to process: " + iq.toXML());
        }
        else if (logger.isDebugEnabled())
        {
            logger.debug(
                    "It took " + processingTime  + "ms to process packet: "
                        + iq.getID());
        }
    }

    /**
     * Tasks sends ping to the server and schedules timeout task.
     */
    private class PingTask extends TimerTask
    {
        @Override
        public void run()
        {
            try
            {
                synchronized (timeouts)
                {
                    if (pingTimer == null)
                        return; // cancelled

                    String domain = getDomain();
                    String subdomain = getSubdomain();
                    KeepAliveEvent ping
                        = new KeepAliveEvent(subdomain + "." + domain, domain);

                    IQ pingIq = IQUtils.convert(ping);

                    logger.debug("Sending ping IQ: " + ping.toXML());

                    send(pingIq);

                    String packetId = pingIq.getID();
                    TimeoutTask timeout = new TimeoutTask(packetId);

                    timeouts.put(packetId, timeout);

                    pingTimer.schedule(timeout, pingTimeout);
                }
            }
            catch (Exception e)
            {
                logger.error("Failed to send ping", e);

                pingFailures++;
            }
        }
    }

    /**
     * FIXME: make generic so that components can use it to track timeouts
     * like it's done in {@link org.jivesoftware.whack.ExternalComponent}.
     *
     * Timeout task for ping packets.
     */
    private class TimeoutTask extends TimerTask
    {
        private final String packetId;

        private boolean hasResult;

        public TimeoutTask(String packetId)
        {
            this.packetId = packetId;
        }

        public void gotResult()
        {
            synchronized (timeouts)
            {
                this.hasResult = true;

                logger.debug("Got ping response for: " + packetId);
            }
        }

        @Override
        public void run()
        {
            synchronized (timeouts)
            {
                if (!hasResult && timeouts.containsKey(packetId))
                {
                    pingFailures++;

                    logger.error("Ping timeout for ID: " + packetId);
                    timeouts.remove(packetId);

                    if(!isConnectionAlive() && reconnectOnPingFailure) {
                        reconnectComponent();
                    }
                }
            }
        }
    }
}<|MERGE_RESOLUTION|>--- conflicted
+++ resolved
@@ -205,14 +205,12 @@
         pingThreshold = config.getInt(
             configPropertiesBase + PING_THRESHOLD_PNAME, 3);
 
-<<<<<<< HEAD
-        reconnectOnPingFailure = config.getBoolean(
-            configPropertiesBase + RECONNECT_ON_PING_FAILURES, false);
-=======
         processingTimeLimit = config.getLong(
             configPropertiesBase + PROCESSING_TIME_LIMIT_PNAME,
             DEFAULT_PROCESSING_TIME_LIMIT);
->>>>>>> 93bf8aec
+
+        reconnectOnPingFailure = config.getBoolean(
+            configPropertiesBase + RECONNECT_ON_PING_FAILURES, false);
 
         logger.info("Component " + configPropertiesBase  + " config: ");
         logger.info("  ping interval: " + pingInterval + " ms");
@@ -315,7 +313,6 @@
     }
 
     /**
-<<<<<<< HEAD
      * Restart the component connection if we have exceeded the
      * threshold for ping failures
      */
@@ -333,7 +330,7 @@
         }
     }
 
-=======
+    /**
      * {@inheritDoc}
      *
      * Should *NEVER* be called by the subclass directly.
@@ -388,7 +385,6 @@
      * {@link #handleIQSetImpl(IQ)}. The semantics of that method remain
      * the same as of {@link AbstractComponent#handleIQSet(IQ)}.
      */
->>>>>>> 93bf8aec
     @Override
     final protected IQ handleIQSet(IQ iq)
         throws Exception
